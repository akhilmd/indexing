// Copyright (c) 2014 Couchbase, Inc.
// Licensed under the Apache License, Version 2.0 (the "License"); you may not use this file
// except in compliance with the License. You may obtain a copy of the License at
//   http://www.apache.org/licenses/LICENSE-2.0
// Unless required by applicable law or agreed to in writing, software distributed under the
// License is distributed on an "AS IS" BASIS, WITHOUT WARRANTIES OR CONDITIONS OF ANY KIND,
// either express or implied. See the License for the specific language governing permissions
// and limitations under the License.

package indexer

import (
	"bytes"
	"errors"
	"fmt"

	"github.com/couchbase/cbauth"
	"github.com/couchbase/cbauth/metakv"
	"github.com/couchbase/indexing/secondary/common"
	"github.com/couchbase/indexing/secondary/logging"
	"github.com/couchbase/indexing/secondary/pipeline"
	"github.com/couchbase/indexing/secondary/stubs/nitro/mm"
	"github.com/couchbase/indexing/secondary/stubs/nitro/plasma"

	"io/ioutil"
	"net/http"
	"os"
	"runtime"
	"runtime/debug"
	"strings"
	"time"
)

const (
	indexCompactonMetaPath = common.IndexingMetaDir + "triggerCompaction"
	compactionDaysSetting  = "indexer.settings.compaction.days_of_week"
)

// Implements dynamic settings management for indexer
type settingsManager struct {
	supvCmdch       MsgChannel
	supvMsgch       MsgChannel
	config          common.Config
	cancelCh        chan struct{}
	compactionToken []byte
}

func NewSettingsManager(supvCmdch MsgChannel,
	supvMsgch MsgChannel, config common.Config) (settingsManager, common.Config, Message) {
	s := settingsManager{
		supvCmdch: supvCmdch,
		supvMsgch: supvMsgch,
		config:    config,
		cancelCh:  make(chan struct{}),
	}

	config, err := common.GetSettingsConfig(config)
	if err != nil {
		return s, nil, &MsgError{
			err: Error{
				category: INDEXER,
				cause:    err,
				severity: FATAL,
			}}
	}

	initGlobalSettings(nil, config)
	http.HandleFunc("/settings", s.handleSettingsReq)
	http.HandleFunc("/triggerCompaction", s.handleCompactionTrigger)
	http.HandleFunc("/settings/runtime/freeMemory", s.handleFreeMemoryReq)
	http.HandleFunc("/settings/runtime/forceGC", s.handleForceGCReq)
	http.HandleFunc("/plasmaDiag", s.handlePlasmaDiag)

	go func() {
		fn := func(r int, err error) error {
			if r > 0 {
				logging.Errorf("IndexerSettingsManager: metakv notifier failed (%v)..Restarting %v", err, r)
			}
			err = metakv.RunObserveChildren("/", s.metaKVCallback, s.cancelCh)
			return err
		}
		rh := common.NewRetryHelper(MAX_METAKV_RETRIES, time.Second, 2, fn)
		err := rh.Run()
		if err != nil {
			logging.Fatalf("IndexerSettingsManager: metakv notifier failed even after max retries. Restarting indexer.")
			os.Exit(1)
		}
	}()

	indexerConfig := config.SectionConfig("indexer.", true)
	return s, indexerConfig, &MsgSuccess{}
}

func (s *settingsManager) writeOk(w http.ResponseWriter) {
	w.WriteHeader(http.StatusOK)
	w.Write([]byte("OK\n"))
}

func (s *settingsManager) writeError(w http.ResponseWriter, err error) {
	w.WriteHeader(http.StatusBadRequest)
	w.Write([]byte(err.Error() + "\n"))
}

func (s *settingsManager) writeJson(w http.ResponseWriter, json []byte) {
	header := w.Header()
	header["Content-Type"] = []string{"application/json"}
	w.WriteHeader(200)
	w.Write(json)
	w.Write([]byte("\n"))
}

func (s *settingsManager) validateAuth(w http.ResponseWriter, r *http.Request) (cbauth.Creds, bool) {
	creds, valid, err := common.IsAuthValid(r)
	if err != nil {
		s.writeError(w, err)
	} else if valid == false {
		w.WriteHeader(401)
		w.Write([]byte("401 Unauthorized\n"))
	}
	return creds, valid
}

func (s *settingsManager) handleSettingsReq(w http.ResponseWriter, r *http.Request) {
	creds, ok := s.validateAuth(w, r)
	if !ok {
		return
	}

	if !common.IsAllowed(creds, []string{"cluster.settings!write"}, w) {
		return
	}

	if r.Method == "POST" {
		bytes, _ := ioutil.ReadAll(r.Body)

		err := validateSettings(bytes)
		if err != nil {
			s.writeError(w, err)
			return
		}

		config := s.config.FilterConfig(".settings.")
		current, rev, err := metakv.Get(common.IndexingSettingsMetaPath)
		if err == nil {
			if len(current) > 0 {
				config.Update(current)
			}
			err = config.Update(bytes)
		}

		if err != nil {
			s.writeError(w, err)
			return
		}

		//settingsConfig := config.FilterConfig(".settings.")
		newSettingsBytes := config.Json()
		if err = metakv.Set(common.IndexingSettingsMetaPath, newSettingsBytes, rev); err != nil {
			s.writeError(w, err)
			return
		}
		s.writeOk(w)

	} else if r.Method == "GET" {
		settingsConfig, err := common.GetSettingsConfig(s.config)
		if err != nil {
			s.writeError(w, err)
			return
		}
		// handle ?internal=ok
		if query := r.URL.Query(); query != nil {
			param, ok := query["internal"]
			if ok && len(param) > 0 && param[0] == "ok" {
				s.writeJson(w, settingsConfig.Json())
				return
			}
		}
		s.writeJson(w, settingsConfig.FilterConfig(".settings.").Json())

	} else {
		s.writeError(w, errors.New("Unsupported method"))
		return
	}
}

func (s *settingsManager) handleCompactionTrigger(w http.ResponseWriter, r *http.Request) {
	creds, ok := s.validateAuth(w, r)
	if !ok {
		return
	}

	if !common.IsAllowed(creds, []string{"cluster.settings!write"}, w) {
		return
	}

	_, rev, err := metakv.Get(indexCompactonMetaPath)
	if err != nil {
		s.writeError(w, err)
		return
	}

	newToken := time.Now().String()
	if err = metakv.Set(indexCompactonMetaPath, []byte(newToken), rev); err != nil {
		s.writeError(w, err)
		return
	}

	s.writeOk(w)
}

func (s *settingsManager) handlePlasmaDiag(w http.ResponseWriter, r *http.Request) {
	creds, ok := s.validateAuth(w, r)
	if !ok {
		return
	}

	if !common.IsAllowed(creds, []string{"cluster.settings!write"}, w) {
		return
	}

	plasma.Diag.HandleHttp(w, r)
}

func (s *settingsManager) run() {
loop:
	for {
		select {
		case cmd, ok := <-s.supvCmdch:
			if ok {
				if cmd.GetMsgType() == STORAGE_MGR_SHUTDOWN {
					logging.Infof("SettingsManager::run Shutting Down")
					close(s.cancelCh)
					s.supvCmdch <- &MsgSuccess{}
					break loop
				}
			} else {
				break loop
			}
		}
	}
}

func (s *settingsManager) metaKVCallback(path string, value []byte, rev interface{}) error {
	if path == common.IndexingSettingsMetaPath {
		logging.Infof("New settings received: \n%s", string(value))

		upgradedConfig, upgraded := tryUpgradeConfig(value)
		if upgraded {
			if err := metakv.Set(common.IndexingSettingsMetaPath, upgradedConfig, rev); err != nil {
				return err
			}
			return nil
		}

		config := s.config.Clone()
		config.Update(value)
		initGlobalSettings(s.config, config)
		s.config = config

		indexerConfig := s.config.SectionConfig("indexer.", true)
		s.supvMsgch <- &MsgConfigUpdate{
			cfg: indexerConfig,
		}
	} else if path == indexCompactonMetaPath {
		currentToken := s.compactionToken
		s.compactionToken = value
		if bytes.Equal(currentToken, value) {
			return nil
		}

		logging.Infof("Manual compaction trigger requested")
		replych := make(chan []IndexStorageStats)
		statReq := &MsgIndexStorageStats{respch: replych}
		s.supvMsgch <- statReq
		stats := <-replych
		// XXX: minFile size check can be applied
		go func() {
			for _, is := range stats {
				errch := make(chan error)
				compactReq := &MsgIndexCompact{
					instId: is.InstId,
					errch:  errch,
				}
				logging.Infof("ManualCompaction: Compacting index instance:%v", is.InstId)
				s.supvMsgch <- compactReq
				err := <-errch
				if err == nil {
					logging.Infof("ManualCompaction: Finished compacting index instance:%v", is.InstId)
				} else {
					logging.Errorf("ManualCompaction: Index instance:%v Compaction failed with reason - %v", is.InstId, err)
				}
			}
		}()
	}

	return nil
}

func (s *settingsManager) handleFreeMemoryReq(w http.ResponseWriter, r *http.Request) {
	creds, ok := s.validateAuth(w, r)
	if !ok {
		return
	}

	if !common.IsAllowed(creds, []string{"cluster.settings!write"}, w) {
		return
	}

	logging.Infof("Received force free memory request. Executing FreeOSMemory...")
	debug.FreeOSMemory()
	mm.FreeOSMemory()
	s.writeOk(w)
}

func (s *settingsManager) handleForceGCReq(w http.ResponseWriter, r *http.Request) {
	creds, ok := s.validateAuth(w, r)
	if !ok {
		return
	}

	if !common.IsAllowed(creds, []string{"cluster.settings!write"}, w) {
		return
	}

	logging.Infof("Received force GC request. Executing GC...")
	runtime.GC()
	s.writeOk(w)
}

func setLogger(config common.Config) {
	logLevel := config["indexer.settings.log_level"].String()
	level := logging.Level(logLevel)
	logging.Infof("Setting log level to %v", level)
	logging.SetLogLevel(level)
}

func setBlockPoolSize(o, n common.Config) {
	var oldSz, newSz int
	if o != nil {
		oldSz = o["indexer.settings.bufferPoolBlockSize"].Int()
	}

	newSz = n["indexer.settings.bufferPoolBlockSize"].Int()

	if oldSz < newSz {
		pipeline.SetupBlockPool(newSz)
		logging.Infof("Setting buffer block size to %d bytes", newSz)
	} else if oldSz > newSz {
		logging.Errorf("Setting buffer block size from %d to %d failed "+
			" - Only sizes higher than current size is allowed during runtime",
			oldSz, newSz)
	}
}

func initGlobalSettings(oldCfg, newCfg common.Config) {
	setBlockPoolSize(oldCfg, newCfg)

	ncpu := common.SetNumCPUs(newCfg["indexer.settings.max_cpu_percent"].Int())
	logging.Infof("Setting maxcpus = %d", ncpu)

	setLogger(newCfg)
	useMutationSyncPool = newCfg["indexer.useMutationSyncPool"].Bool()
}

func initStorageSettings(newCfg common.Config) {

	allowLargeKeys = newCfg["settings.allow_large_keys"].Bool()
	if common.GetStorageMode() == common.FORESTDB {
		allowLargeKeys = false
	}

	if allowLargeKeys {
		maxArrayKeyLength = DEFAULT_MAX_ARRAY_KEY_SIZE
		maxSecKeyLen = DEFAULT_MAX_SEC_KEY_LEN
	} else {
		maxArrayKeyLength = newCfg["settings.max_array_seckey_size"].Int()
		maxSecKeyLen = newCfg["settings.max_seckey_size"].Int()
	}
	maxArrayKeyBufferLength = maxArrayKeyLength * 3
	maxArrayIndexEntrySize = maxArrayKeyBufferLength + MAX_DOCID_LEN + 2
	arrayEncBufPool = common.NewByteBufferPool(maxArrayIndexEntrySize + ENCODE_BUF_SAFE_PAD)
<<<<<<< HEAD
=======

	maxSecKeyBufferLen = maxSecKeyLen * 3
	maxIndexEntrySize = maxSecKeyBufferLen + MAX_DOCID_LEN + 2
	encBufPool = common.NewByteBufferPool(maxIndexEntrySize + ENCODE_BUF_SAFE_PAD)

	ErrSecKeyTooLong = errors.New(fmt.Sprintf("Secondary key is too long (> %d)", maxSecKeyLen))
>>>>>>> 80393012
}

func validateSettings(value []byte) error {
	newConfig, err := common.NewConfig(value)
	if err != nil {
		return err
	}
	if val, ok := newConfig[compactionDaysSetting]; ok {
		for _, day := range val.Strings() {
			if !isValidDay(day) {
				msg := "Index circular compaction days_of_week is case-sensitive " +
					"and must have zero or more comma-separated values of " +
					"Sunday,Monday,Tuesday,Wednesday,Thursday,Friday,Saturday"
				return errors.New(msg)
			}
		}
	}

	if val, ok := newConfig["indexer.settings.max_seckey_size"]; ok {
		if val.Int() <= 0 {
			return errors.New("Setting should be an integer greater than 0")
		}
	}

	if val, ok := newConfig["indexer.settings.max_array_seckey_size"]; ok {
		if val.Int() <= 0 {
			return errors.New("Setting should be an integer greater than 0")
		}
	}

	// ToDo: Validate other settings
	return nil
}

func isValidDay(day string) bool {
	validDays := []string{"Sunday", "Monday", "Tuesday", "Wednesday", "Thursday", "Friday", "Saturday"}
	for _, validDay := range validDays {
		if day == validDay {
			return true
		}
	}
	return false
}

func isValidDaysOfWeek(value []byte) bool {
	conf, _ := common.NewConfig(value)
	if val, ok := conf[compactionDaysSetting]; ok {
		for _, day := range val.Strings() {
			if !isValidDay(day) {
				return false
			}
		}
	}
	return true
}

// Try upgrading the config and fix any issues in config values
// Return true if upgraded, else false
func tryUpgradeConfig(value []byte) ([]byte, bool) {
	conf, _ := common.NewConfig(value)
	if val, ok := conf[compactionDaysSetting]; ok {
		if !isValidDaysOfWeek(value) {
			conf.SetValue(compactionDaysSetting, strings.Title(val.String()))
			if isValidDaysOfWeek(conf.Json()) {
				return conf.Json(), true
			} else {
				logging.Errorf("%v has invalid value %v. Setting it to empty value. "+
					"Update the setting to a valid value.",
					compactionDaysSetting, val.String())
				conf.SetValue(compactionDaysSetting, "")
				return conf.Json(), true
			}
		}
	}

	return value, false
}<|MERGE_RESOLUTION|>--- conflicted
+++ resolved
@@ -379,15 +379,12 @@
 	maxArrayKeyBufferLength = maxArrayKeyLength * 3
 	maxArrayIndexEntrySize = maxArrayKeyBufferLength + MAX_DOCID_LEN + 2
 	arrayEncBufPool = common.NewByteBufferPool(maxArrayIndexEntrySize + ENCODE_BUF_SAFE_PAD)
-<<<<<<< HEAD
-=======
 
 	maxSecKeyBufferLen = maxSecKeyLen * 3
 	maxIndexEntrySize = maxSecKeyBufferLen + MAX_DOCID_LEN + 2
 	encBufPool = common.NewByteBufferPool(maxIndexEntrySize + ENCODE_BUF_SAFE_PAD)
 
 	ErrSecKeyTooLong = errors.New(fmt.Sprintf("Secondary key is too long (> %d)", maxSecKeyLen))
->>>>>>> 80393012
 }
 
 func validateSettings(value []byte) error {
